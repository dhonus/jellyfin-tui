--- conflicted
+++ resolved
@@ -1,10 +1,6 @@
 [package]
 name = "jellyfin-tui"
-<<<<<<< HEAD
-version = "1.0.4-dev"
-=======
 version = "1.0.4"
->>>>>>> 200657d4
 edition = "2021"
 
 [dependencies]
