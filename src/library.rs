/* --------------------------
Main Library tab
    - This file defines the Library tab. The render_home function is called on every frame and generates all the widgets for the Library tab.
    - Layout is as such:
        outer_layout[0]: left - Artists list
        outer_layout[1]: center:
            center[0]: Tracks list
            center[1]: Bottom section with current song, progress bar, metadata, etc.
        outer_layout[2]: right:
            right[0]: Lyrics list
            right[1]: Queue list
-------------------------- */

use crate::client::{Album, Artist, DiscographySong};
use crate::database::extension::DownloadStatus;
use crate::{helpers, keyboard::*};
use crate::tui::{App, Repeat};

use layout::Flex;
use ratatui::{
    prelude::*,
    widgets::*,
    widgets::{Block, Borders, Paragraph},
    Frame,
};
use ratatui_image::{Resize, StatefulImage};

impl App {
    pub fn render_home(&mut self, app_container: Rect, frame: &mut Frame) {
        let outer_layout = Layout::default()
            .direction(Direction::Horizontal)
            .constraints(vec![
                Constraint::Percentage(self.preferences.constraint_width_percentages_music.0),
                Constraint::Percentage(self.preferences.constraint_width_percentages_music.1),
                Constraint::Percentage(self.preferences.constraint_width_percentages_music.2),
            ])
            .split(app_container);

        // create a wrapper, to get the width. After that create the inner 'left' and split it
        let center = Layout::default()
            .direction(Direction::Vertical)
            .constraints(vec![
                Constraint::Percentage(100),
                Constraint::Length(
                    if self.preferences.large_art { 7 } else { 8 }
                ),
            ])
            .split(outer_layout[1]);

        let has_lyrics = self
            .lyrics
            .as_ref()
            .is_some_and(|(_, l, _)| !l.is_empty());

        let show_panel = has_lyrics || self.always_show_lyrics;

        let lyrics_slot_constraints = if show_panel {
            if has_lyrics && !self.lyrics.as_ref().map_or(true, |(_, l, _)| l.len() == 1) {
                vec![
                    Constraint::Percentage(68),
                    Constraint::Percentage(32),
                    Constraint::Min(if self.download_item.is_some() { 3 } else { 0 })
                ]
            } else {
                vec![
                    Constraint::Min(3),
                    Constraint::Percentage(100),
                    Constraint::Min(if self.download_item.is_some() { 3 } else { 0 })
                ]
            }
        } else {
            vec![
                Constraint::Min(0),
                Constraint::Percentage(100),
                Constraint::Min(if self.download_item.is_some() { 3 } else { 0 })
            ]
        };

        let right = Layout::default()
            .direction(Direction::Vertical)
            .constraints(lyrics_slot_constraints)
            .split(outer_layout[2]);

        self.render_library_left(frame, outer_layout);
        self.render_library_center(frame, &center);
        self.render_player(frame, &center);
        self.render_library_right(frame, right);
        self.create_popup(frame);
    }

    fn render_library_left(&mut self, frame: &mut Frame, outer_layout: std::rc::Rc<[Rect]>) {
        // LEFT sidebar construct. large_art flag determines the split
        let left = if self.preferences.large_art {
            if let Some(cover_art) = self.cover_art.as_mut() {
                let outer_area = outer_layout[0];
                let block = Block::default()
                    .borders(Borders::ALL)
                    .title(
                        Line::from("Cover art").fg(self.theme.resolve(&self.theme.section_title))
                    )
                    .border_style(self.theme.resolve(&self.theme.border));

                let chunk_area = block.inner(outer_area);
                let img_area = cover_art.size_for(Resize::Scale(None), chunk_area);

                let block_total_height = img_area.height + 2;
                let top_height = outer_area.height.saturating_sub(block_total_height);

                let layout = Layout::default()
                    .direction(Direction::Vertical)
                    .constraints(vec![
                        Constraint::Length(top_height),         // artist list area
                        Constraint::Length(block_total_height), // image area
                    ])
                    .split(outer_area);

                frame.render_widget(block, layout[1]);

                let inner_area = layout[1].inner(Margin {
                    vertical: 1,
                    horizontal: 1,
                });

                let final_centered = Rect {
                    x: inner_area.x + (inner_area.width.saturating_sub(img_area.width)) / 2,
                    y: inner_area.y + (inner_area.height.saturating_sub(img_area.height)) / 2,
                    width: img_area.width,
                    height: img_area.height,
                };

                let image = StatefulImage::default().resize(Resize::Scale(None));
                frame.render_stateful_widget(image, final_centered, cover_art);

                layout
            } else {
                Layout::default()
                    .direction(Direction::Vertical)
                    .constraints(vec![Constraint::Percentage(100)])
                    .split(outer_layout[0])
            }
            // these two should be the same
        } else {
            Layout::default()
                .direction(Direction::Vertical)
                .constraints(vec![Constraint::Percentage(100)])
                .split(outer_layout[0])
        };

        match self.state.active_tab {
            ActiveTab::Library => {
                self.render_library_artists(frame, left);
            }
            ActiveTab::Albums => {
                self.render_library_albums(frame, left);
            }
            _ => {}
        }
    }

    fn render_library_artists(&mut self, frame: &mut Frame, left: std::rc::Rc<[Rect]>) {
        let artist_block = match self.state.active_section {
            ActiveSection::List => Block::new()
                .borders(Borders::ALL)
                .border_style(self.theme.primary_color),
            _ => Block::new()
                .borders(Borders::ALL)
                .border_style(self.theme.resolve(&self.theme.border)),
        };

        let selected_artist = self.get_id_of_selected(&self.artists, Selectable::Artist);

        let mut artist_highlight_style = match self.state.active_section {
            ActiveSection::List => Style::default()
                .add_modifier(Modifier::BOLD)
                .bg(self.theme.resolve(&self.theme.selected_background))
                .fg(self.theme.resolve(&self.theme.selected_foreground)),
            _ => Style::default()
                .add_modifier(Modifier::BOLD)
                .bg(self.theme.resolve(&self.theme.selected_inactive_background))
                .fg(self.theme.resolve(&self.theme.selected_inactive_foreground)),
        };

        if let Some(song) = self
            .state
            .queue
            .get(self.state.current_playback_state.current_index as usize)
        {
            if song.artist_items.iter().any(|a| a.id == selected_artist) {
                artist_highlight_style = artist_highlight_style.add_modifier(Modifier::ITALIC);
            }
        }

        let artists = search_results(&self.artists, &self.state.artists_search_term, true)
            .iter()
            .map(|id| self.artists.iter().find(|artist| artist.id == *id).unwrap())
            .collect::<Vec<&Artist>>();

        let terminal_height = frame.area().height as usize;
        let selection = self.state.selected_artist.selected().unwrap_or(0);

        // dynamic pageup/down height calc
        let playlist_block_inner_h = artist_block.inner(left[0]).height as usize;
        self.left_list_height = playlist_block_inner_h.max(1);

        // render all artists as a list here in left[0]
        let items = artists
            .iter()
            .enumerate()
            .map(|(i, artist)| {
                if i < selection.saturating_sub(terminal_height)
                    || i > selection + terminal_height
                {
                    return ListItem::new(Text::raw(""));
                }
                let color = if let Some(song) = self
                    .state
                    .queue
                    .get(self.state.current_playback_state.current_index as usize)
                {
                    if song.artist_items.iter().any(|a| a.id == artist.id)
                        || song.artist_items.iter().any(|a| a.name == artist.name) {
                        self.theme.primary_color
                    } else {
                        self.theme.resolve(&self.theme.foreground)
                    }
                } else {
                    self.theme.resolve(&self.theme.foreground)
                };

                // underline the matching search subsequence ranges
                let mut item = Text::default();
                let mut last_end = 0;

                if artist.user_data.is_favorite {
                    item.push_span(Span::styled("♥ ", Style::default().fg(self.theme.primary_color)));
                }

                let all_subsequences = helpers::find_all_subsequences(
                    &self.state.artists_search_term.to_lowercase(),
                    &artist.name.to_lowercase(),
                );
                for (start, end) in all_subsequences {
                    if last_end < start {
                        item.push_span(Span::styled(
                            &artist.name[last_end..start],
                            Style::default().fg(color),
                        ));
                    }

                    item.push_span(Span::styled(
                        &artist.name[start..end],
                        Style::default().fg(color).underlined(),
                    ));

                    last_end = end;
                }

                if last_end < artist.name.len() {
                    item.push_span(Span::styled(
                        &artist.name[last_end..],
                        Style::default().fg(color),
                    ));
                }

                ListItem::new(item)
            })
            .collect::<Vec<ListItem>>();

        let artists_title_color = match self.state.active_section {
            ActiveSection::List => self.theme.primary_color,
            _ => self.theme.resolve(&self.theme.section_title),
        };

        let items_len = items.len();
        let list = List::new(items)
            .block(if self.state.artists_search_term.is_empty() {
                artist_block
                    .title_alignment(Alignment::Right)
                    .title_top(Line::from("All").fg(artists_title_color).left_aligned())
                    .title_top(Line::from(format!("({} artists)", self.artists.len()))
                        .fg(artists_title_color).right_aligned()
                    )
                    .title_bottom(
                        if self.artists_stale {
                            Line::from(vec![
                                "Outdated, press ".fg(self.theme.resolve(&self.theme.section_title)),
                                "<y>".fg(self.theme.primary_color).bold(),
                                " to refresh".fg(self.theme.resolve(&self.theme.section_title)),
                            ]).left_aligned()
                        } else {
                            Line::from("")
                        },
                    )
                    .title_position(block::Position::Bottom)
            } else {
                artist_block
                    .title_alignment(Alignment::Right)
                    .title_top(
                        Line::from(format!("Matching: {}", self.state.artists_search_term))
                            .fg(artists_title_color).left_aligned(),
                    )
                    .title_top(Line::from(format!("({} artists)", items_len))
                        .fg(artists_title_color).right_aligned()
                    )
                    .title_bottom(
                        if self.artists_stale {
                            Line::from(vec![
                                "Outdated, press ".fg(self.theme.resolve(&self.theme.section_title)),
                                "<y>".fg(self.theme.primary_color).bold(),
                                " to refresh".fg(self.theme.resolve(&self.theme.section_title)),
                            ]).left_aligned()
                        } else {
                            Line::from("")
                        },
                    )
                    .title_position(block::Position::Bottom)
            })
            .highlight_symbol(">>")
            .highlight_style(artist_highlight_style)
            .scroll_padding(10)
            .repeat_highlight_symbol(true);

        frame.render_stateful_widget(list, left[0], &mut self.state.selected_artist);

        helpers::render_scrollbar(
            frame, left[0],
            &mut self.state.artists_scroll_state,
            &self.theme
        );

        if self.locally_searching && self.state.active_section == ActiveSection::List {
            frame.render_widget(
                Block::default()
                    .borders(Borders::ALL)
                    .title(format!("Searching: {}", self.state.artists_search_term))
                    .border_style(self.theme.primary_color),
                left[0],
            );
        }
    }

    fn render_library_albums(&mut self, frame: &mut Frame, left: std::rc::Rc<[Rect]>) {
        let album_block = match self.state.active_section {
            ActiveSection::List => Block::new()
                .borders(Borders::ALL)
                .border_style(self.theme.primary_color),
            _ => Block::new()
                .borders(Borders::ALL)
                .border_style(self.theme.resolve(&self.theme.border)),
        };

        let selected_album = self.get_id_of_selected(&self.albums, Selectable::Album);

        let mut album_highlight_style = match self.state.active_section {
            ActiveSection::List => Style::default()
                .add_modifier(Modifier::BOLD)
                .fg(self.theme.resolve(&self.theme.selected_foreground))
                .bg(self.theme.resolve(&self.theme.selected_background)),
            _ => Style::default()
                .add_modifier(Modifier::BOLD)
                .bg(self.theme.resolve(&self.theme.selected_inactive_background))
                .fg(self.theme.resolve(&self.theme.selected_inactive_foreground)),
        };

        if let Some(song) = self
            .state
            .queue
            .get(self.state.current_playback_state.current_index as usize)
        {
            if song.album_id == selected_album {
                album_highlight_style = album_highlight_style.add_modifier(Modifier::ITALIC);
            }
        }

        let albums = search_results(&self.albums, &self.state.albums_search_term, true)
            .iter()
            .map(|id| self.albums.iter().find(|album| album.id == *id).unwrap())
            .collect::<Vec<&Album>>();

        let terminal_height = frame.area().height as usize;
        let selection = self.state.selected_album.selected().unwrap_or(0);
        // dynamic pageup/down height calc
        let playlist_block_inner_h = album_block.inner(left[0]).height as usize;
        self.left_list_height = playlist_block_inner_h.max(1);

        let items = albums
            .iter()
            .enumerate()
            .map(|(i, album)| {
                if i < selection.saturating_sub(terminal_height)
                    || i > selection + terminal_height
                {
                    return ListItem::new(Text::raw(""));
                }

                let color = if let Some(song) = self
                    .state
                    .queue
                    .get(self.state.current_playback_state.current_index as usize)
                {
<<<<<<< HEAD
                    if song.parent_id == album.id {
                        self.theme.primary_color
=======
                    if song.album_id == album.id {
                        self.primary_color
>>>>>>> 1823ffbb
                    } else {
                        self.theme.resolve(&self.theme.foreground)
                    }
                } else {
                    self.theme.resolve(&self.theme.foreground)
                };

                // underline the matching search subsequence ranges
                let mut item = Text::default();
                let mut last_end = 0;

                if album.user_data.is_favorite {
                    item.push_span(Span::styled("♥ ", Style::default().fg(self.theme.primary_color)));
                }

                let all_subsequences = helpers::find_all_subsequences(
                    &self.state.albums_search_term.to_lowercase(),
                    &album.name.to_lowercase(),
                );
                for (start, end) in all_subsequences {
                    if last_end < start {
                        item.push_span(Span::styled(
                            &album.name[last_end..start],
                            Style::default().fg(color),
                        ));
                    }

                    item.push_span(Span::styled(
                        &album.name[start..end],
                        Style::default().fg(color).underlined(),
                    ));

                    last_end = end;
                }

                if last_end < album.name.len() {
                    item.push_span(Span::styled(
                        &album.name[last_end..],
                        Style::default().fg(color),
                    ));
                }

                item.push_span(Span::styled(
                    format!(" - {}", album.album_artists.iter().map(|a| a.name.as_str()).collect::<Vec<&str>>().join(", ")),
                    Style::default().fg(self.theme.resolve(&self.theme.foreground_dim))
                ));

                ListItem::new(item)
            })
            .collect::<Vec<ListItem>>();

        let albums_title_color = match self.state.active_section {
            ActiveSection::List => self.theme.primary_color,
            _ => self.theme.resolve(&self.theme.section_title),
        };

        let items_len = items.len();
        let list = List::new(items)
            .block(if self.state.albums_search_term.is_empty() {
                album_block
                    .title_alignment(Alignment::Right)
                    .title_top(Line::from("All").fg(albums_title_color).left_aligned())
                    .title_top(Line::from(format!("({} albums)", self.albums.len()))
                        .fg(albums_title_color).right_aligned()
                    )
                    .title_bottom(
                        if self.albums_stale {
                            Line::from(vec![
                                "Outdated, press ".fg(self.theme.resolve(&self.theme.section_title)),
                                "<y>".fg(self.theme.primary_color).bold(),
                                " to refresh".fg(self.theme.resolve(&self.theme.section_title))
                            ]).left_aligned()
                        } else {
                            Line::from("")
                        },
                    )
                    .title_position(block::Position::Bottom)
            } else {
                album_block
                    .title_alignment(Alignment::Right)
                    .title_top(
                        Line::from(format!("Matching: {}", self.state.albums_search_term)).fg(albums_title_color).left_aligned()
                    )
                    .title_top(Line::from(format!("({} albums)", items_len)).fg(albums_title_color).right_aligned()
                    )
                    .title_bottom(
                        if self.albums_stale {
                            Line::from(vec![
                                "Outdated, press ".fg(self.theme.resolve(&self.theme.section_title)),
                                "<y>".fg(self.theme.primary_color).bold(),
                                " to refresh".fg(self.theme.resolve(&self.theme.section_title)),
                            ]).left_aligned()
                        } else {
                            Line::from("")
                        },
                    )
                    .title_position(block::Position::Bottom)
            })
            .highlight_symbol(">>")
            .highlight_style(album_highlight_style)
            .scroll_padding(10)
            .repeat_highlight_symbol(true);

        frame.render_stateful_widget(list, left[0], &mut self.state.selected_album);

        helpers::render_scrollbar(
            frame, left[0],
            &mut self.state.albums_scroll_state,
            &self.theme
        );

        if self.locally_searching && self.state.active_section == ActiveSection::List {
            frame.render_widget(
                Block::default()
                    .borders(Borders::ALL)
                    .title(format!("Searching: {}", self.state.albums_search_term))
                    .border_style(self.theme.primary_color),
                left[0],
            );
        }
    }

    /// Individual widget rendering functions
    pub fn render_library_right(&mut self, frame: &mut Frame, right: std::rc::Rc<[Rect]>) {
        let has_lyrics = self
            .lyrics
            .as_ref()
            .is_some_and(|(_, l, _)| !l.is_empty());
        let show_panel = has_lyrics || self.always_show_lyrics;

        if show_panel {
            let section_title_color = match self.state.active_section {
                ActiveSection::Lyrics => self.theme.primary_color,
                _ => self.theme.resolve(&self.theme.section_title),
            };
            let lyrics_block = match self.state.active_section {
                ActiveSection::Lyrics => Block::new()
                    .borders(Borders::ALL)
                    .border_style(self.theme.primary_color),
                _ => Block::new()
                    .borders(Borders::ALL)
                    .border_style(self.theme.resolve(&self.theme.border)),
            };

            if !has_lyrics {
                let message_paragraph = Paragraph::new("No lyrics available")
                    .block(
                        lyrics_block.title_alignment(Alignment::Left).title(
                            Line::from("Lyrics").fg(section_title_color)
                        )
                    )
                    .fg(self.theme.resolve(&self.theme.foreground))
                    .wrap(Wrap { trim: false })
                    .alignment(Alignment::Center);

                frame.render_widget(message_paragraph, right[0]);
            } else if let Some((_, lyrics, time_synced)) = &self.lyrics {
                // this will show the lyrics in a scrolling list
                let items = lyrics
                    .iter()
                    .enumerate()
                    .map(|(index, lyric)| {
                        let style = if (index == self.state.current_lyric)
                            && (index != self.state.selected_lyric.selected().unwrap_or(0))
                        {
                            Style::default().fg(self.theme.primary_color)
                        } else {
                            Style::default().fg(self.theme.resolve(&self.theme.foreground))
                        };

                        let width = right[0].width as usize;
                        if lyric.text.len() > (width - 5) {
                            // word wrap
                            let mut lines = vec![];
                            let mut line = String::new();
                            for word in lyric.text.split_whitespace() {
                                if line.len() + word.len() + 1 < width - 5 {
                                    line.push_str(word);
                                    line.push(' ');
                                } else {
                                    lines.push(line.clone());
                                    line.clear();
                                    line.push_str(word);
                                    line.push(' ');
                                }
                            }
                            lines.push(line);
                            ListItem::new(Text::from(lines.join("\n"))).style(style)
                        } else {
                            ListItem::new(Text::from(lyric.text.clone())).style(style)
                        }
                    })
                    .collect::<Vec<ListItem>>();

                let list = List::new(items)
                    .block(
                        lyrics_block.title_alignment(Alignment::Left).title(
                            Line::from("Lyrics").fg(section_title_color)
                        )
                    )
                    .highlight_symbol(">>")
                    .highlight_style(
                        Style::default()
                            .add_modifier(Modifier::BOLD)
                            .bg(self.theme.resolve(&self.theme.selected_background))
                            .fg(self.theme.resolve(&self.theme.selected_foreground))
                    )
                    .repeat_highlight_symbol(false)
                    .scroll_padding(10);
                frame.render_stateful_widget(list, right[0], &mut self.state.selected_lyric);

                // if lyrics are time synced, we will scroll to the current lyric
                if *time_synced {
                    let current_time = self.state.current_playback_state.position;
                    let current_time_microseconds = (current_time * 10_000_000.0) as u64;
                    for (i, lyric) in lyrics.iter().enumerate() {
                        if lyric.start >= current_time_microseconds {
                            let index = if i == 0 { 0 } else { i - 1 };
                            if self.state.selected_lyric_manual_override {
                                self.state.current_lyric = index;
                                break;
                            }
                            if index >= lyrics.len() {
                                self.state.selected_lyric.select(Some(0));
                                self.state.current_lyric = 0;
                            } else {
                                self.state.selected_lyric.select(Some(index));
                                self.state.current_lyric = index;
                            }
                            break;
                        }
                    }
                }
            }
        }
        let queue_block = match self.state.active_section {
            ActiveSection::Queue => Block::new()
                .borders(Borders::ALL)
                .border_style(self.theme.primary_color),
            _ => Block::new()
                .borders(Borders::ALL)
                .border_style(self.theme.resolve(&self.theme.border)),
        };

        let items = self
            .state
            .queue
            .iter()
            .enumerate()
            .map(|(index, song)| {
                // skip previously played songs
                let mut item = Text::default();
                if song.is_in_queue {
                    item.push_span(Span::styled("+ ", Style::default().fg(self.theme.primary_color)));
                }
                if index == self.state.current_playback_state.current_index as usize {
                    if song.is_favorite {
                        item.push_span(Span::styled("♥ ", Style::default().fg(self.theme.primary_color)));
                    }
                    item.push_span(Span::styled(
                        song.name.as_str(),
                        Style::default().fg(self.theme.primary_color),
                    ));
                    return ListItem::new(item);
                }
                if song.is_favorite {
                    item.push_span(Span::styled("♥ ", Style::default().fg(self.theme.primary_color)));
                }
                item.push_span(Span::styled(
                    song.name.as_str(),
                    Style::default().fg(if self.preferences.repeat == Repeat::One {
                        self.theme.resolve(&self.theme.foreground_dim)
                    } else {
                        self.theme.resolve(&self.theme.foreground)
                    }),
                ));
                item.push_span(Span::styled(
                    " - ".to_owned() + song.artist.as_str(),
                    Style::default().fg(self.theme.resolve(&self.theme.foreground_dim)),
                ));
                ListItem::new(item)
            })
            .collect::<Vec<ListItem>>();

        let queue_title_color = match self.state.active_section {
            ActiveSection::Queue => self.theme.primary_color,
            _ => self.theme.resolve(&self.theme.section_title),
        };
        let list = List::new(items)
            .block(
                queue_block
                    .title_alignment(Alignment::Right)
                    .title_top(
                        Line::from("Queue").fg(queue_title_color).left_aligned()
                    )
                    .title_top(if self.state.queue.is_empty() {
                        Line::from("")
                    } else {
                        Line::from(format!(
                            "({}/{})",
                            self.state.current_playback_state.current_index + 1,
                            self.state.queue.len()
                        )).fg(queue_title_color).right_aligned()
                    })
                    .title_position(block::Position::Bottom)
                    .title_bottom(if self.state.shuffle {
                        Line::from("(shuffle)")
                            .fg(queue_title_color).right_aligned()
                    } else {
                        Line::from("")
                    }),
            )
            .highlight_symbol(">>")
            .highlight_style(
                Style::default().bold()
                    .fg(self.theme.resolve(&self.theme.selected_foreground))
                    .bg(self.theme.resolve(&self.theme.selected_background))
            )
            .scroll_padding(5)
            .repeat_highlight_symbol(true);

        frame.render_stateful_widget(list, right[1], &mut self.state.selected_queue_item);

        if let Some(download_item) = &self.download_item {
            let progress = (download_item.progress * 100.0).round() / 100.0;
            let progress_text = format!("{:.1}%", progress);

            let p = Paragraph::new(
                format!(
                    "{} {} - {}",
                    &self.spinner_stages[self.spinner],
                    progress_text,
                    &download_item.name,
                )
            )
            .style(Style::default().fg(self.theme.resolve(&self.theme.foreground)))
            .block(
                Block::default()
                    .borders(Borders::ALL)
                    .title(Line::from("Downloading").fg(self.theme.resolve(&self.theme.section_title)))
                    .fg(self.theme.resolve(&self.theme.border))
            );

            frame.render_widget(p, right[2]);
        }
    }

    fn render_library_center(&mut self, frame: &mut Frame, center: &std::rc::Rc<[Rect]>) {
        let track_block = match self.state.active_section {
            ActiveSection::Tracks => Block::new()
                .borders(Borders::ALL)
                .border_style(self.theme.primary_color),
            _ => Block::new()
                .borders(Borders::ALL)
                .border_style(self.theme.resolve(&self.theme.border)),
        };

        // dynamic pageup/down height calc
        let table_block_inner = track_block.inner(center[0]);
        let header_h: u16 = 1;
        let table_body_h = table_block_inner.height.saturating_sub(header_h) as usize;
        self.track_list_height = table_body_h.max(1);

        let current_track = self
            .state
            .queue
            .get(self.state.current_playback_state.current_index as usize);

        let mut track_highlight_style = match self.state.active_section {
            ActiveSection::Tracks => Style::default()
                .add_modifier(Modifier::BOLD)
                .fg(self.theme.resolve(&self.theme.selected_foreground))
                .bg(self.theme.resolve(&self.theme.selected_background)),
            _ => Style::default()
                .add_modifier(Modifier::BOLD)
                .bg(self.theme.resolve(&self.theme.selected_inactive_background))
                .fg(self.theme.resolve(&self.theme.selected_inactive_foreground)),
        };

        // let selected_track = self.get_id_of_selected(&self.tracks, Selectable::Track);
        let selected_track = match self.state.active_tab {
            ActiveTab::Library => self.get_id_of_selected(&self.tracks, Selectable::Track),
            ActiveTab::Albums => self.get_id_of_selected(&self.album_tracks, Selectable::Track),
            _ => return,
        };
        if current_track.is_some() && current_track.unwrap().id == selected_track {
            track_highlight_style = track_highlight_style.add_modifier(Modifier::ITALIC);
        }

        match self.state.active_tab {
            ActiveTab::Library => {
                self.render_library_tracks_table(frame, center, track_block, track_highlight_style);
            }
            ActiveTab::Albums => {
                self.render_album_tracks_table(frame, center, track_block, track_highlight_style);
            }
            _ => {}
        }

        // change section Title to 'Searching: TERM' if locally searching
        if self.locally_searching {
            let searching_instructions = Line::from(vec![
                " Confirm ".fg(self.theme.resolve(&self.theme.section_title)),
                "<Enter>".fg(self.theme.primary_color).bold(),
                " Clear and keep selection ".fg(self.theme.resolve(&self.theme.section_title)),
                "<Esc> ".fg(self.theme.primary_color).bold(),
            ]);
            if self.state.active_section == ActiveSection::Tracks {
                frame.render_widget(
                    Block::default()
                        .borders(Borders::ALL)
                        .title(format!(
                            "Searching: {}",
                            if self.state.active_tab == ActiveTab::Library {
                                self.state.tracks_search_term.clone()
                            } else {
                                self.state.album_tracks_search_term.clone()
                            }
                        ))
                        .title_bottom(searching_instructions.alignment(Alignment::Center))
                        .border_style(self.theme.primary_color),
                    center[0],
                );
            }
        }

        helpers::render_scrollbar(
            frame, center[0],
            if self.state.active_tab == ActiveTab::Library { &mut self.state.tracks_scroll_state } else { &mut self.state.album_tracks_scroll_state },
            &self.theme
        );
    }

    /// These are split into two basically the same functions because the tracks are rendered differently
    ///
    fn render_library_tracks_table(
        &mut self,
        frame: &mut Frame,
        center: &std::rc::Rc<[Rect]>,
        track_block: Block,
        track_highlight_style: Style,
    ) {
        let tracks = search_results(&self.tracks, &self.state.tracks_search_term, true)
            .iter()
            .map(|id| self.tracks.iter().find(|t| t.id == *id).unwrap())
            .collect::<Vec<&DiscographySong>>();

        let show_disc = self.tracks.iter().filter(|t| !t.id.starts_with("_album_"))
            .any(|t| (if t.parent_index_number > 0 { t.parent_index_number } else { 1 }) != 1);

        let terminal_height = frame.area().height as usize;
        let selection = self.state.selected_track.selected().unwrap_or(0);

        let items = tracks
            .iter()
            .enumerate()
            .map(|(i, track)| {
                if i < selection.saturating_sub(terminal_height) || i > selection + terminal_height {
                    return Row::default();
                }
                let title_str = track.name.to_string();

                if track.id.starts_with("_album_") {
                    let total_time = track.run_time_ticks / 10_000_000;
                    let seconds = total_time % 60;
                    let minutes = (total_time / 60) % 60;
                    let hours = total_time / 60 / 60;
                    let hours_optional_text = if hours == 0 { String::new() } else { format!("{}:", hours) };
                    let duration = format!("{}{:02}:{:02}", hours_optional_text, minutes, seconds);
                    let album_id = track.id.clone().replace("_album_", "");

                    let (any_queued, any_downloading, any_not_downloaded, all_downloaded) =
                        self.tracks
                            .iter()
                            .filter(|t| t.album_id == album_id)
                            .fold((false, false, false, true), |(aq, ad, and, all), track| {
                                (
                                    aq || matches!(track.download_status, DownloadStatus::Queued),
                                    ad || matches!(track.download_status, DownloadStatus::Downloading),
                                    and || matches!(track.download_status, DownloadStatus::NotDownloaded),
                                    all && matches!(track.download_status, DownloadStatus::Downloaded),
                                )
                            });

                    let download_status = match (any_queued, any_downloading, all_downloaded, any_not_downloaded) {
                        (_, true, _, false) => self.spinner_stages[self.spinner],
                        (true, _, _, false) => "◴",
                        (_, _, true, false) => "⇊",
                        _ => "",
                    };

                    // this is the dummy that symbolizes the name of the album
                    let mut cells = vec![
                        Cell::from(format!("{}", track.production_year)).style(Style::default().fg(self.theme.resolve(&self.theme.foreground))),
                        Cell::from(title_str),
                        Cell::from(""), // Album
                    ];
                    if show_disc {
                        cells.push(Cell::from(""));
                    }
                    cells.extend_from_slice(&[
                        Cell::from(download_status),
                        Cell::from(if track.user_data.is_favorite { "♥".to_string() } else { "".to_string() })
                            .style(Style::default().fg(self.theme.primary_color)),
                        Cell::from(""), // Lyrics
                        Cell::from(""), // Plays
                        Cell::from(duration),
                    ]);

                    let mut row = Row::new(cells).style(Style::default().fg(self.theme.resolve(&self.theme.foreground))).bold();
                    if let Some(album_header_background) = self.theme.resolve_opt(&self.theme.album_header_background) {
                        row = row.bg(album_header_background);
                    }
                    if let Some(album_header_foreground) = self.theme.resolve_opt(&self.theme.album_header_foreground) {
                        row = row.fg(album_header_foreground);
                    }
                    return row
                }

                // track.run_time_ticks is in microseconds
                let seconds = (track.run_time_ticks / 10_000_000) % 60;
                let minutes = (track.run_time_ticks / 10_000_000 / 60) % 60;
                let hours = (track.run_time_ticks / 10_000_000 / 60) / 60;
                let hours_optional_text = if hours == 0 { String::new() } else { format!("{}:", hours) };

                let all_subsequences = helpers::find_all_subsequences(
                    &self.state.tracks_search_term.to_lowercase(),
                    &track.name.to_lowercase(),
                );

                let mut title = vec![];
                let mut last_end = 0;
                let color = if track.id == self.active_song_id { self.theme.primary_color } else { self.theme.resolve(&self.theme.foreground) };
                for (start, end) in &all_subsequences {
                    if &last_end < start {
                        title.push(Span::styled(&track.name[last_end..*start], Style::default().fg(color)));
                    }
                    title.push(Span::styled(&track.name[*start..*end], Style::default().fg(color).underlined()));
                    last_end = *end;
                }
                if last_end < track.name.len() {
                    title.push(Span::styled(&track.name[last_end..], Style::default().fg(color)));
                }

                let mut cells: Vec<Cell> = vec![
                    Cell::from(format!("{}.", track.index_number)).style(
                        if track.id == self.active_song_id {
                            Style::default().fg(color)
                        } else {
                            Style::default().fg(self.theme.resolve(&self.theme.foreground_dim))
                        },
                    ),
                    Cell::from(if all_subsequences.is_empty() { title_str.into() } else { Line::from(title) }),
                    Cell::from(track.album.clone()),
                ];

                if show_disc {
                    cells.push(Cell::from(if track.parent_index_number > 0 {
                        format!("{}", track.parent_index_number)
                    } else {
                        String::from("1")
                    }));
                }

                cells.extend_from_slice(&[
                    Cell::from(match track.download_status {
                        DownloadStatus::Downloaded => Line::from("⇊"),
                        DownloadStatus::Queued => Line::from("◴"),
                        DownloadStatus::Downloading => Line::from(self.spinner_stages[self.spinner]),
                        DownloadStatus::NotDownloaded => Line::from(""),
                    }),
                    Cell::from(if track.user_data.is_favorite { "♥".to_string() } else { "".to_string() })
                        .style(Style::default().fg(self.theme.primary_color)),
                    Cell::from(if track.has_lyrics { "♪".to_string() } else { "".to_string() }),
                    Cell::from(format!("{}", track.user_data.play_count)),
                    Cell::from(format!("{}{:02}:{:02}", hours_optional_text, minutes, seconds)),
                ]);

                Row::new(cells).style(if track.id == self.active_song_id {
                    Style::default().fg(self.theme.primary_color).italic()
                } else {
                    Style::default().fg(self.theme.resolve(&self.theme.foreground))
                })
            })
            .collect::<Vec<Row>>();

        let track_instructions = Line::from(vec![
            " Help ".fg(self.theme.resolve(&self.theme.section_title)),
            "<?>".fg(self.theme.primary_color).bold(),
            " Quit ".fg(self.theme.resolve(&self.theme.section_title)),
            "<^C> ".fg(self.theme.primary_color).bold(),
        ]);

        let mut widths: Vec<Constraint> = vec![
            Constraint::Length(4),
            Constraint::Percentage(70),  // Title
            Constraint::Percentage(30),  // Album
        ];
        if show_disc { widths.push(Constraint::Length(1)); }
        widths.extend_from_slice(&[
            Constraint::Length(1), // ⇊
            Constraint::Length(1), // ♥
            Constraint::Length(1), // ♪
            Constraint::Length(5), // Plays
            Constraint::Length(10), // Duration
        ]);

        let section_title_color = match self.state.active_section {
            ActiveSection::Tracks => self.theme.primary_color,
            _ => self.theme.resolve(&self.theme.section_title),
        };

        if self.tracks.is_empty() {
            let message_paragraph = Paragraph::new("jellyfin-tui")
                .block(
                    track_block
                        .title(Line::from("Tracks").fg(section_title_color))
                        .fg(self.theme.resolve(&self.theme.border))
                        .padding(Padding::new(0, 0, center[0].height / 2, 0))
                        .title_bottom(track_instructions.alignment(Alignment::Center)),
                )
                .fg(self.theme.resolve(&self.theme.foreground))
                .wrap(Wrap { trim: false })
                .alignment(Alignment::Center);
            frame.render_widget(message_paragraph, center[0]);
            return;
        }

        let items_len = items.len();
        let totaltime = self
            .tracks
            .iter()
            .filter(|t| !t.id.starts_with("_album_"))
            .map(|t| t.run_time_ticks / 10_000_000)
            .sum::<u64>();
        let seconds = totaltime % 60;
        let minutes = (totaltime / 60) % 60;
        let hours = totaltime / 60 / 60;
        let hours_optional_text = if hours == 0 { String::new() } else { format!("{}:", hours) };
        let duration = format!("{}{:02}:{:02}", hours_optional_text, minutes, seconds);

        let selected_is_album = tracks.get(selection).map_or(false, |t| t.id.starts_with("_album_"));

        let mut header_cells: Vec<&str> = vec![if selected_is_album { "Yr." } else { "No." }, "Title", "Album"];
        if show_disc { header_cells.push("○"); }
        header_cells.extend_from_slice(&["⇊", "♥", "♪", "Plays", "Duration"]);

        let table = Table::new(items, widths)
            .block(
                if self.state.tracks_search_term.is_empty() && !self.state.current_artist.name.is_empty() {
                    track_block
                        .title(Line::from(format!("{}", self.state.current_artist.name)).fg(section_title_color))
                        .title_top(
                            Line::from(format!(
                                "({} tracks - {})",
                                self.tracks.iter().filter(|t| !t.id.starts_with("_album_")).count(),
                                duration
                            )).fg(section_title_color)
                            .right_aligned(),
                        )
                        .title_bottom(
                            if self.discography_stale {
                                Line::from(vec![
                                    "Outdated, press ".fg(self.theme.resolve(&self.theme.section_title)),
                                    "<y>".fg(self.theme.primary_color).bold(),
                                    " to refresh".fg(self.theme.resolve(&self.theme.section_title)),
                                ]).centered()
                            } else {
                                track_instructions.centered()
                            },
                        )
                } else {
                    track_block
                        .title(Line::from(format!("Matching: {}", self.state.tracks_search_term)).fg(section_title_color))
                        .title_top(Line::from(format!("({} tracks)", items_len)).fg(section_title_color).right_aligned())
                        .title_bottom(track_instructions.alignment(Alignment::Center))
                },
            )
            .row_highlight_style(track_highlight_style)
            .highlight_symbol(">>")
            .style(Style::default().bg(self.theme.resolve_opt(&self.theme.background).unwrap_or(Color::Reset)))
            .header(
                Row::new(header_cells)
                    .style(Style::new().bold().fg(self.theme.resolve(&self.theme.foreground)))
                    .bottom_margin(0),
            );

        frame.render_widget(Clear, center[0]);
        frame.render_stateful_widget(table, center[0], &mut self.state.selected_track);
    }

    fn render_album_tracks_table(
        &mut self,
        frame: &mut Frame,
        center: &std::rc::Rc<[Rect]>,
        track_block: Block,
        track_highlight_style: Style,
    ) {
        let tracks = search_results(
            &self.album_tracks,
            &self.state.album_tracks_search_term,
            true,
        )
        .iter()
        .map(|id| self.album_tracks.iter().find(|t| t.id == *id).unwrap())
        .collect::<Vec<&DiscographySong>>();

        let show_disc = self.album_tracks.iter().any(|t| t.parent_index_number > 1);

        let terminal_height = frame.area().height as usize;
        let selection = self.state.selected_album_track.selected().unwrap_or(0);

        let items = tracks
            .iter()
            .enumerate()
            .map(|(i, track)| {
                if i < selection.saturating_sub(terminal_height) || i > selection + terminal_height {
                    return Row::default();
                }
                // track.run_time_ticks is in microseconds
                let seconds = (track.run_time_ticks / 10_000_000) % 60;
                let minutes = (track.run_time_ticks / 10_000_000 / 60) % 60;
                let hours = (track.run_time_ticks / 10_000_000 / 60) / 60;
                let hours_optional_text = match hours {
                    0 => String::from(""),
                    _ => format!("{}:", hours),
                };

                let all_subsequences = helpers::find_all_subsequences(
                    &self.state.album_tracks_search_term.to_lowercase(),
                    &track.name.to_lowercase(),
                );

                let mut title = vec![];
                let mut last_end = 0;
                let color = if track.id == self.active_song_id {
                    self.theme.primary_color
                } else {
                    self.theme.resolve(&self.theme.foreground)
                };
                for (start, end) in &all_subsequences {
                    if &last_end < start {
                        title.push(Span::styled(&track.name[last_end..*start], Style::default().fg(color)));
                    }
                    title.push(Span::styled(&track.name[*start..*end], Style::default().fg(color).underlined()));
                    last_end = *end;
                }
                if last_end < track.name.len() {
                    title.push(Span::styled(&track.name[last_end..], Style::default().fg(color)));
                }

                let mut cells: Vec<Cell> = vec![
                    Cell::from(format!("{}.", track.index_number)).style(
                        if track.id == self.active_song_id {
                            Style::default().fg(color)
                        } else {
                            Style::default().fg(self.theme.resolve(&self.theme.foreground_dim))
                        },
                    ),
                    Cell::from(if all_subsequences.is_empty() {
                        track.name.to_string().into()
                    } else {
                        Line::from(title)
                    }),
                ];

                if show_disc {
                    cells.push(Cell::from(if track.parent_index_number > 0 {
                        format!("{}", track.parent_index_number)
                    } else {
                        String::from("1")
                    }));
                }

                cells.extend_from_slice(&[
                    Cell::from(match track.download_status {
                        DownloadStatus::Downloaded => Line::from("⇊"),
                        DownloadStatus::Queued => Line::from("◴"),
                        DownloadStatus::Downloading => Line::from(self.spinner_stages[self.spinner]),
                        DownloadStatus::NotDownloaded => Line::from(""),
                    }),
                    Cell::from(if track.user_data.is_favorite { "♥".to_string() } else { "".to_string() })
                        .style(Style::default().fg(self.theme.primary_color)),
                    Cell::from(if track.has_lyrics { "♪".to_string() } else { "".to_string() }),
                    Cell::from(format!("{}", track.user_data.play_count)),
                    Cell::from(format!("{}{:02}:{:02}", hours_optional_text, minutes, seconds)),
                ]);

                Row::new(cells).style(if track.id == self.active_song_id {
                    Style::default().fg(self.theme.primary_color).italic()
                } else {
                    Style::default().fg(self.theme.resolve(&self.theme.foreground))
                })
            })
            .collect::<Vec<Row>>();

        let track_instructions = Line::from(vec![
            " Help ".fg(self.theme.resolve(&self.theme.section_title)),
            "<?>".fg(self.theme.primary_color).bold(),
            " Quit ".fg(self.theme.resolve(&self.theme.section_title)),
            "<^C> ".fg(self.theme.primary_color).bold(),
        ]);

        let mut widths: Vec<Constraint> = vec![
            Constraint::Length(items.len().to_string().len() as u16 + 2),
            Constraint::Percentage(100),
        ];
        if show_disc {
            widths.push(Constraint::Length(1));
        }
        widths.extend_from_slice(&[
            Constraint::Length(1), // ⇊
            Constraint::Length(1), // ♥
            Constraint::Length(1), // ♪
            Constraint::Length(5), // Plays
            Constraint::Length(10), // Duration
        ]);

        let section_title_color = match self.state.active_section {
            ActiveSection::Tracks => self.theme.primary_color,
            _ => self.theme.resolve(&self.theme.section_title),
        };

        if self.album_tracks.is_empty() {
            let message_paragraph = Paragraph::new("jellyfin-tui")
                .block(
                    track_block
                        .title(Line::from("Tracks").fg(section_title_color))
                        .fg(self.theme.resolve(&self.theme.border))
                        .padding(Padding::new(0, 0, center[0].height / 2, 0))
                        .title_bottom(track_instructions.alignment(Alignment::Center)),
                )
                .fg(self.theme.resolve(&self.theme.foreground))
                .wrap(Wrap { trim: false })
                .alignment(Alignment::Center);
            frame.render_widget(message_paragraph, center[0]);
            return;
        }

        let items_len = items.len();
        let totaltime = self
            .album_tracks
            .iter()
            .map(|t| t.run_time_ticks)
            .sum::<u64>() / 10_000_000;
        let seconds = totaltime % 60;
        let minutes = (totaltime / 60) % 60;
        let hours = totaltime / 60 / 60;
        let hours_optional_text = match hours { 0 => String::from(""), _ => format!("{}:", hours) };
        let duration = format!("{}{:02}:{:02}", hours_optional_text, minutes, seconds);

        let mut header_cells: Vec<&str> = vec!["No.", "Title"];
        if show_disc { header_cells.push("○"); }
        header_cells.extend_from_slice(&["⇊", "♥", "♪", "Plays", "Duration"]);

        let table = Table::new(items, widths)
            .block(
                if self.state.album_tracks_search_term.is_empty() && !self.state.current_album.name.is_empty() {
                    track_block
                        .title(Line::from(format!(
                            "{} ({})",
                            self.state.current_album.name,
                            self.state.current_album.album_artists.iter().map(|a| a.name.as_str()).collect::<Vec<&str>>().join(", ")
                        )).fg(section_title_color))
                        .title_top(
                            Line::from(format!(
                                "({} tracks - {})",
                                self.album_tracks.iter().filter(|t| !t.id.starts_with("_album_")).count(),
                                duration
                            ))
                            .fg(section_title_color)
                            .right_aligned(),
                        )
                        .title_bottom(track_instructions.alignment(Alignment::Center))
                } else {
                    track_block
                        .title(Line::from(format!("Matching: {}", self.state.album_tracks_search_term)).fg(section_title_color))
                        .title_top(Line::from(format!("({} tracks)", items_len)).fg(section_title_color).right_aligned())
                        .title_bottom(track_instructions.alignment(Alignment::Center))
                },
            )
            .row_highlight_style(track_highlight_style)
            .highlight_symbol(">>")
            .style(Style::default().bg(self.theme.resolve_opt(&self.theme.background).unwrap_or(Color::Reset)))
            .header(
                Row::new(header_cells)
                    .style(Style::new().bold().fg(self.theme.resolve(&self.theme.foreground)))
                    .bottom_margin(0),
            );

        frame.render_widget(Clear, center[0]);
        frame.render_stateful_widget(table, center[0], &mut self.state.selected_album_track);
    }

    pub fn render_player(&mut self, frame: &mut Frame, center: &std::rc::Rc<[Rect]>) {

        let current_song = self
            .state
            .queue
            .get(self.state.current_playback_state.current_index as usize);


        let metadata = current_song.map(|song| {
            if self.state.current_playback_state.audio_samplerate == 0
                && self.state.current_playback_state.hr_channels.is_empty()
            {
                format!("{} Loading metadata", self.spinner_stages[self.spinner])
            } else {
                let mut m = format!(
                    "{} - {} Hz - {} - {} kbps",
                    self.state.current_playback_state.file_format,
                    self.state.current_playback_state.audio_samplerate,
                    self.state.current_playback_state.hr_channels,
                    self.state.current_playback_state.audio_bitrate,
                );
                if song.is_transcoded {
                    m.push_str(" (transcoding)");
                }
                if song.url.contains("jellyfin-tui/downloads") {
                    m.push_str(" local");
                }
                m
            }
        }).unwrap_or_else(|| "No song playing".into());

        let bottom = Block::default()
            .borders(Borders::ALL)
            .fg(self.theme.resolve(&self.theme.border))
            .padding(Padding::new(0, 0, 0, 0));

        let inner = bottom.inner(center[1]);
        frame.render_widget(bottom, center[1]);

        // split the bottom into two parts
        let bottom_split = Layout::default()
            .flex(Flex::SpaceAround)
            .direction(Direction::Horizontal)
            .constraints(if self.cover_art.is_some() && !self.preferences.large_art {
                vec![
                    Constraint::Percentage(2),
                    Constraint::Length((center[1].height) * 2 + 1),
                    Constraint::Percentage(0),
                    Constraint::Percentage(93),
                    Constraint::Percentage(2),
                ]
            } else {
                vec![
                    Constraint::Percentage(2),
                    Constraint::Percentage(0),
                    Constraint::Percentage(0),
                    Constraint::Percentage(93),
                    Constraint::Percentage(2),
                ]
            })
            .split(inner);

        let layout = if self.preferences.large_art {
            Layout::vertical(
                vec![
                    Constraint::Length(2),
                    Constraint::Length(2),
                ],
            )
        } else {
            Layout::vertical(
                vec![
                    Constraint::Length(3),
                    Constraint::Length(3),
                ],
            )
        }.split(bottom_split[3]);

        let current_track = self.state.queue
            .get(self.state.current_playback_state.current_index as usize);
        let current_song = match current_track
        {
            Some(song) => {
                let line = Line::from(vec![
                    song.name.as_str().fg(self.theme.resolve(&self.theme.foreground)),
                    " - ".fg(self.theme.resolve(&self.theme.foreground_dim)),
                    song.artist.as_str().fg(self.theme.resolve(&self.theme.foreground)),
                    " - ".fg(self.theme.resolve(&self.theme.foreground_dim)),
                    song.album.as_str().fg(self.theme.resolve(&self.theme.foreground)),
                    if song.production_year > 0 {
                        format!(" ({})", song.production_year).fg(self.theme.resolve(&self.theme.foreground))
                    } else {
                        Span::default()
                    },
                ]);
                line
            }
            None => Line::from("No track playing").fg(self.theme.resolve(&self.theme.foreground)),
        };

        if self.cover_art.is_some() && !self.preferences.large_art {
            let image = StatefulImage::default();
            frame.render_stateful_widget(image, bottom_split[1], self.cover_art.as_mut().unwrap());
        }

        let total_seconds = current_track
            .map(|s| s.run_time_ticks as f64 / 10_000_000.0)
            .unwrap_or(self.state.current_playback_state.duration);
        let duration = match total_seconds {
            0.0 => "0:00 / 0:00".to_string(),
            _ => {
                let current_time = self.state.current_playback_state.position;
                let duration = format!(
                    "{}:{:02} / {}:{:02}",
                    current_time as u32 / 60,
                    current_time as u32 % 60,
                    total_seconds as u32 / 60,
                    total_seconds as u32 % 60
                );
                duration
            }
        };

        // current song
        frame.render_widget(
            Paragraph::new(current_song)
                .block(
                    Block::bordered()
                        .borders(Borders::NONE)
                        // TODO: clean
                        .padding(Padding::new(0, 0, if self.preferences.large_art { 1 } else { 1 }, 0)),
                )
                .left_aligned(),
            layout[0],
        );

        let progress_bar_area = Layout::default()
            .direction(Direction::Horizontal)
            .flex(Flex::Center)
            .constraints(vec![
                Constraint::Fill(100),
                Constraint::Min(duration.len() as u16 + 5),
            ])
            .split(layout[1]);

        let percentage = if total_seconds > 0.0 {
            (self.state.current_playback_state.position / total_seconds) * 100.0
        } else {
            0.0
        };
        frame.render_widget(
            LineGauge::default()
                .block(Block::bordered().borders(Borders::NONE))
                .filled_style(if self.buffering {
                    Style::default()
                        .fg(self.theme.primary_color)
                        .add_modifier(Modifier::BOLD)
                } else {
                    Style::default()
                        .fg(self.theme.resolve(&self.theme.progress_fill))
                        .add_modifier(Modifier::BOLD)
                })
                .unfilled_style(
                    Style::default()
                        .fg(self.theme.resolve(&self.theme.progress_track))
                        .add_modifier(Modifier::BOLD),
                )
                .style(Style::default().fg(self.theme.resolve(&self.theme.foreground)))
                .line_set(symbols::line::ROUNDED)
                .ratio(percentage.clamp(0.0, 100.0) / 100.0)
                .label(Line::from(format!(
                    "{}   {:.0}% ",
                    if self.buffering {
                        self.spinner_stages[self.spinner]
                    } else if self.paused {
                        "⏸︎"
                    } else {
                        "►"
                    },
                    percentage,
                ))),
            progress_bar_area[0],
        );

        frame.render_widget(
            Paragraph::new(metadata).centered().block(
                Block::bordered()
                    .borders(Borders::NONE)
                    .padding(Padding::new(0, 0, 1, 0)),
            ),
            if self.preferences.large_art { layout[1] } else { progress_bar_area[0] },
        );

        frame.render_widget(
            Paragraph::new(duration)
                .centered()
                .block(
                    Block::bordered()
                        .borders(Borders::NONE)
                        .padding(Padding::ZERO),
                )
                .style(Style::default().fg(self.theme.resolve(&self.theme.foreground))),
            progress_bar_area[1],
        );
    }
}<|MERGE_RESOLUTION|>--- conflicted
+++ resolved
@@ -398,13 +398,9 @@
                     .queue
                     .get(self.state.current_playback_state.current_index as usize)
                 {
-<<<<<<< HEAD
-                    if song.parent_id == album.id {
-                        self.theme.primary_color
-=======
+
                     if song.album_id == album.id {
                         self.primary_color
->>>>>>> 1823ffbb
                     } else {
                         self.theme.resolve(&self.theme.foreground)
                     }
