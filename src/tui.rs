--- conflicted
+++ resolved
@@ -302,7 +302,7 @@
 
         let preferences = Preferences::load().unwrap_or_else(|_| Preferences::new());
 
-<<<<<<< HEAD
+
         let builtin_themes = Theme::builtin_themes();
         let user_themes = Theme::from_config(&config);
         // find by name or default to first builtin
@@ -313,7 +313,7 @@
             .unwrap_or_else(|| builtin_themes[0].clone());
 
         let (primary_color, picker) = Self::init_theme_and_picker(&config, &theme);
-=======
+
         // discord presence starts only if a discord id is set in the config
         let discord = if let Some(discord_id) = config.get("discord").and_then(|d| d.as_u64()) {
             let show_art = config.get("discord_art").and_then(|d| d.as_bool()).unwrap_or_default();
@@ -325,7 +325,6 @@
         } else {
             None
         };
->>>>>>> b2df5934
 
         App {
             exit: false,
@@ -986,10 +985,7 @@
 
         // get playback state from the mpv thread
         let _ = self.receive_mpv_state();
-<<<<<<< HEAD
-
-=======
->>>>>>> b2df5934
+
         let current_song = self.state.queue
             .get(self.state.current_playback_state.current_index as usize)
             .cloned()
