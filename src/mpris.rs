--- conflicted
+++ resolved
@@ -89,15 +89,6 @@
                     self.paused = !self.paused;
                 }
                 MediaControlEvent::Next => {
-<<<<<<< HEAD
-                    if let Some(ref mut client) = self.client {
-                        let _ = client.stopped(
-                            &self.active_song_id,
-                            // position ticks
-                            self.state.current_playback_state.position as u64
-                                * 10_000_000,
-                        );
-=======
                     if self.client.is_some() {
                         let _ = self
                             .db
@@ -109,7 +100,6 @@
                                 ),
                             }))
                             .await;
->>>>>>> 42e59f96
                     }
                     let _ = mpv.mpv.command("playlist_next", &["force"]);
                     if self.paused {
