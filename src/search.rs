--- conflicted
+++ resolved
@@ -50,25 +50,19 @@
             ])
         };
 
-<<<<<<< HEAD
-        let title_line = Line::from("Search").fg(if self.searching {
+        let title_line = Line::from(
+            if self.searching {
+                "Search".to_string()
+            } else {
+                format!("Matching: {}", self.search_term_last)
+            }
+        ).fg(if self.searching {
             self.theme.primary_color
         } else {
             self.theme.resolve(&self.theme.section_title)
         });
 
         let block = Block::default()
-=======
-        Block::default()
-            .title(
-                if self.searching {
-                    "Search".to_string()
-                } else {
-                    format!("Matching: {}", self.search_term_last)
-                }
-            )
-            .title_bottom(instructions.alignment(Alignment::Center))
->>>>>>> 42e59f96
             .borders(Borders::ALL)
             .title(title_line)
             .title_bottom(instructions.alignment(Alignment::Center))
