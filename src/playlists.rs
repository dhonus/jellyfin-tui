/* --------------------------
The playlists tab is rendered here.
-------------------------- */

use crate::{client::Playlist, database::extension::DownloadStatus, helpers};
use crate::keyboard::*;
use crate::tui::App;

use ratatui::{
    prelude::*,
    widgets::*,
    widgets::{Block, Borders},
    Frame,
};
use ratatui_image::{Resize, StatefulImage};

impl App {
    pub fn render_playlists(&mut self, app_container: Rect, frame: &mut Frame) {
        let outer_layout = Layout::default()
            .direction(Direction::Horizontal)
            .constraints(vec![
                Constraint::Percentage(self.preferences.constraint_width_percentages_music.0),
                Constraint::Percentage(self.preferences.constraint_width_percentages_music.1),
                Constraint::Percentage(self.preferences.constraint_width_percentages_music.2),
            ])
            .split(app_container);

        let left = if self.preferences.large_art {
            if let Some(cover_art) = self.cover_art.as_mut() {
                let outer_area = outer_layout[0];
                let block = Block::default()
                    .borders(Borders::ALL)
                    .title(Line::from("Cover art").fg(self.theme.resolve(&self.theme.section_title)).left_aligned())
                    .fg(self.theme.resolve(&self.theme.section_title))
                    .border_style(self.theme.resolve(&self.theme.border));

                let chunk_area = block.inner(outer_area);
                let img_area = cover_art.size_for(Resize::Scale(None), chunk_area);

                let block_total_height = img_area.height + 2;
                let top_height = outer_area.height.saturating_sub(block_total_height);

                let layout = Layout::default()
                    .direction(Direction::Vertical)
                    .constraints(vec![
                        Constraint::Length(top_height),         // playlist list area
                        Constraint::Length(block_total_height), // image area
                    ])
                    .split(outer_area);

                frame.render_widget(block, layout[1]);

                let inner_area = layout[1].inner(Margin {
                    vertical: 1,
                    horizontal: 1,
                });
                let final_centered = Rect {
                    x: inner_area.x + (inner_area.width.saturating_sub(img_area.width)) / 2,
                    y: inner_area.y,
                    width: img_area.width,
                    height: img_area.height,
                };

                let image = StatefulImage::default().resize(Resize::Scale(None));
                frame.render_stateful_widget(image, final_centered, cover_art);

                layout
            } else {
                Layout::default()
                    .direction(Direction::Vertical)
                    .constraints(vec![Constraint::Percentage(100)])
                    .split(outer_layout[0])
            }

            // these two should be the same
        } else {
            Layout::default()
                .direction(Direction::Vertical)
                .constraints(vec![Constraint::Percentage(100)])
                .split(outer_layout[0])
        };

        // create a wrapper, to get the width. After that create the inner 'left' and split it
        let center = Layout::default()
            .direction(Direction::Vertical)
            .constraints(vec![
                Constraint::Percentage(100),
                Constraint::Length(
                    if self.preferences.large_art { 7 } else { 8 }
                ),
            ])
            .split(outer_layout[1]);
 
        let has_lyrics = self.lyrics.as_ref()
            .is_some_and(|(_, l, _)| !l.is_empty());

        let show_panel = has_lyrics || self.always_show_lyrics;

        let lyrics_slot_constraints = if show_panel {
            if has_lyrics && !self.lyrics.as_ref().map_or(true, |(_, l, _)| l.len() == 1) {
                vec![
                    Constraint::Percentage(68),
                    Constraint::Percentage(32),
                    Constraint::Min(if self.download_item.is_some() { 3 } else { 0 }),
                ]
            } else {
                vec![
                    Constraint::Min(3),
                    Constraint::Percentage(100),
                    Constraint::Min(if self.download_item.is_some() { 3 } else { 0 }),
                ]
            }
        } else {
            vec![
                Constraint::Min(0),
                Constraint::Percentage(100),
                Constraint::Min(if self.download_item.is_some() { 3 } else { 0 }),
            ]
        };

        let right = Layout::default()
            .direction(Direction::Vertical)
            .constraints(lyrics_slot_constraints)
            .split(outer_layout[2]);

        let playlist_block = match self.state.active_section {
            ActiveSection::List => Block::new()
                .borders(Borders::ALL)
                .border_style(self.theme.primary_color),
            _ => Block::new()
                .borders(Borders::ALL)
                .border_style(self.theme.resolve(&self.theme.border)),
        };

        let selected_playlist = self.get_id_of_selected(&self.playlists, Selectable::Playlist);
        let mut playlist_highlight_style = match self.state.active_section {
            ActiveSection::List => Style::default()
                .bg(self.theme.resolve(&self.theme.selected_background))
                .fg(self.theme.resolve(&self.theme.selected_foreground))
                .add_modifier(Modifier::BOLD),
            _ => Style::default()
                .add_modifier(Modifier::BOLD)
                .bg(self.theme.resolve(&self.theme.selected_inactive_background))
                .fg(self.theme.resolve(&self.theme.selected_inactive_foreground))
                .add_modifier(Modifier::BOLD),
        };

        if self.state.current_playlist.id == selected_playlist {
            playlist_highlight_style = playlist_highlight_style.add_modifier(Modifier::ITALIC);
        }
        let playlists = search_results(&self.playlists, &self.state.playlists_search_term, true)
            .iter()
            .map(|id| {
                self.playlists
                    .iter()
                    .find(|playlist| playlist.id == *id)
                    .unwrap()
            })
            .collect::<Vec<&Playlist>>();

        let terminal_height = frame.area().height as usize;
        let selection = self.state.selected_playlist.selected().unwrap_or(0);

        // dynamic pageup/down height calc
        let playlist_block_inner_h = playlist_block.inner(left[0]).height as usize;
        self.left_list_height = playlist_block_inner_h.max(1);

        let items = playlists
            .iter()
            .enumerate()
            .map(|(i, playlist)| {
                if i < selection.saturating_sub(terminal_height)
                    || i > selection + terminal_height
                {
                    return ListItem::new(Text::raw(""));
                }
                let color = if playlist.id == self.state.current_playlist.id {
                    self.theme.primary_color
                } else {
                    self.theme.resolve(&self.theme.foreground)
                };

                // underline the matching search subsequence ranges
                let mut item = Text::default();
                let mut last_end = 0;

                if playlist.user_data.is_favorite {
                    item.push_span(Span::styled("♥ ", Style::default().fg(self.theme.primary_color)));
                }

                let all_subsequences = crate::helpers::find_all_subsequences(
                    &self.state.playlists_search_term.to_lowercase(),
                    &playlist.name.to_lowercase(),
                );
                for (start, end) in all_subsequences {
                    if last_end < start {
                        item.push_span(Span::styled(
                            &playlist.name[last_end..start],
                            Style::default().fg(color),
                        ));
                    }

                    item.push_span(Span::styled(
                        &playlist.name[start..end],
                        Style::default().fg(color).underlined(),
                    ));

                    last_end = end;
                }

                if last_end < playlist.name.len() {
                    item.push_span(Span::styled(
                        &playlist.name[last_end..],
                        Style::default().fg(color),
                    ));
                }
                ListItem::new(item)
            })
            .collect::<Vec<ListItem>>();

        // color of the titles ("Playlists" and "Tracks" text in the borders)
        let [playlists_title_color, tracks_title_color] = match self.state.active_section {
            ActiveSection::List => [self.theme.primary_color, self.theme.resolve(&self.theme.section_title)],
            ActiveSection::Tracks => [self.theme.resolve(&self.theme.section_title), self.theme.primary_color],
            _ => [self.theme.resolve(&self.theme.section_title), self.theme.resolve(&self.theme.section_title)],
        };

        let items_len = items.len();
        let list = List::new(items)
            .block(if self.state.playlists_search_term.is_empty() {
                playlist_block
                    .title_alignment(Alignment::Right)
                    .title_top(
                        Line::from("Playlists").fg(playlists_title_color).left_aligned()
                    )
                    .title_top(Line::from(format!("({} playlists)", items_len)).fg(playlists_title_color).right_aligned())
                    .title_bottom(
                        if self.playlists_stale {
                            Line::from(vec![
                                "Outdated, press ".fg(self.theme.resolve(&self.theme.section_title)),
                                "<y>".fg(self.theme.primary_color).bold(),
                                " to refresh".fg(self.theme.resolve(&self.theme.section_title)),
                            ]).left_aligned()
                        } else {
                            Line::from("")
                        },
                    )
                    .title_position(block::Position::Bottom)
            } else {
                playlist_block
                    .title_alignment(Alignment::Right)
                    .title_top(
                        Line::from(format!("Matching: {}", self.state.playlists_search_term))
                            .fg(playlists_title_color)
                            .left_aligned(),
                    )
                    .title_top(
                        Line::from(format!("({} playlists)", items_len))
                            .fg(playlists_title_color).right_aligned(),
                    )
                    .title_bottom(
                        if self.playlists_stale {
                            Line::from(vec![
                                "Outdated, press ".fg(self.theme.resolve(&self.theme.section_title)),
                                "<y>".fg(self.theme.primary_color).bold(),
                                " to refresh".fg(self.theme.resolve(&self.theme.section_title)),
                            ]).left_aligned()
                        } else {
                            Line::from("")
                        },
                    )
                    .title_position(block::Position::Bottom)
            })
            .highlight_symbol(">>")
            .highlight_style(playlist_highlight_style)
            .scroll_padding(10)
            .repeat_highlight_symbol(true);

        frame.render_stateful_widget(list, left[0], &mut self.state.selected_playlist);

        helpers::render_scrollbar(
            frame, left[0],
            &mut self.state.playlists_scroll_state,
            &self.theme
        );

        let track_block = match self.state.active_section {
            ActiveSection::Tracks => Block::new()
                .borders(Borders::ALL)
                .border_style(self.theme.primary_color),
            _ => Block::new()
                .borders(Borders::ALL)
                .border_style(self.theme.resolve(&self.theme.border)),
        };

        let track_highlight_style = match self.state.active_section {
            ActiveSection::Tracks => Style::default()
                .bg(self.theme.resolve(&self.theme.selected_background))
                .fg(self.theme.resolve(&self.theme.selected_foreground))
                .add_modifier(Modifier::BOLD),
            _ => Style::default()
                .bg(self.theme.resolve(&self.theme.selected_inactive_background))
                .fg(self.theme.resolve(&self.theme.selected_inactive_foreground))
                .add_modifier(Modifier::BOLD),
        };

        let playlist_tracks = search_results(
            &self.playlist_tracks,
            &self.state.playlist_tracks_search_term,
            true,
        )
        .iter()
        .map(|id| self.playlist_tracks.iter().find(|t| t.id == *id).unwrap())
        .collect::<Vec<&crate::client::DiscographySong>>();

        let terminal_height = frame.area().height as usize;
        let selection = self.state.selected_playlist_track.selected().unwrap_or(0);

        // dynamic pageup/down height calc
        let table_block_inner = track_block.inner(center[0]);
        let header_h: u16 = 1;
        let table_body_h = table_block_inner.height.saturating_sub(header_h) as usize;
        self.track_list_height = table_body_h.max(1);

        let items = playlist_tracks
            .iter()
            .enumerate()
            .map(|(i, track)| {
                if i < selection.saturating_sub(terminal_height)
                    || i > selection + terminal_height
                {
                    return Row::default();
                }
                // track.run_time_ticks is in microseconds
                let seconds = (track.run_time_ticks / 10_000_000) % 60;
                let minutes = (track.run_time_ticks / 10_000_000 / 60) % 60;
                let hours = (track.run_time_ticks / 10_000_000 / 60) / 60;
                let hours_optional_text = match hours {
                    0 => String::from(""),
                    _ => format!("{}:", hours),
                };

                let all_subsequences = crate::helpers::find_all_subsequences(
                    &self.state.playlist_tracks_search_term.to_lowercase(),
                    &track.name.to_lowercase(),
                );

                let mut title = vec![];
                let mut last_end = 0;
                let color = if track.id == self.active_song_id {
<<<<<<< HEAD
                    self.theme.primary_color
=======
                    self.primary_color
                } else if track.disliked {
                    Color::DarkGray
>>>>>>> 94a3479b
                } else {
                    self.theme.resolve(&self.theme.foreground)
                };
                for (start, end) in &all_subsequences {
                    if &last_end < start {
                        title.push(Span::styled(
                            &track.name[last_end..*start],
                            Style::default().fg(color),
                        ));
                    }

                    title.push(Span::styled(
                        &track.name[*start..*end],
                        Style::default().fg(color).underlined(),
                    ));

                    last_end = *end;
                }

                if last_end < track.name.len() {
                    title.push(Span::styled(
                        &track.name[last_end..],
                        Style::default().fg(color),
                    ));
                }

                Row::new(vec![
                    Cell::from(format!("{}.", i + 1)).style(
                        if track.id == self.active_song_id {
                            Style::default().fg(color)
                        } else {
                            Style::default().fg(Color::DarkGray)
                        },
                    ),
                    Cell::from(if all_subsequences.is_empty() {
                        track.name.to_string().into()
                    } else {
                        Line::from(title)
                    }),
                    Cell::from(
                        track
                            .album_artists
                            .iter()
                            .map(|artist| artist.name.clone())
                            .collect::<Vec<String>>()
                            .join(", "),
                    ),
                    Cell::from(track.album.clone()),
                    Cell::from(match track.download_status {
                        DownloadStatus::Downloaded => Line::from("⇊"),
                        DownloadStatus::Queued => Line::from("◴"),
                        DownloadStatus::Downloading => Line::from(self.spinner_stages[self.spinner]),
                        DownloadStatus::NotDownloaded => Line::from(""),
                    }),
                    Cell::from(if track.user_data.is_favorite {
                        "♥".to_string()
                    } else {
                        "".to_string()
                    })
                    .style(Style::default().fg(self.theme.primary_color)),
                    Cell::from(if track.has_lyrics {
                        "♪".to_string()
                    } else {
                        "".to_string()
                    }),
                    Cell::from(format!("{}", track.user_data.play_count)),
                    Cell::from(format!(
                        "{}{:02}:{:02}",
                        hours_optional_text, minutes, seconds
                    )),
                ])
                .style(if track.id == self.active_song_id {
<<<<<<< HEAD
                    Style::default().fg(self.theme.primary_color).italic()
=======
                    Style::default().fg(self.primary_color).italic()
                } else if track.disliked {
                    Style::default().fg(Color::DarkGray)
>>>>>>> 94a3479b
                } else {
                    Style::default().fg(self.theme.resolve(&self.theme.foreground))
                })
            })
            .collect::<Vec<Row>>();

        let track_instructions = Line::from(vec![
            " Help ".fg(self.theme.resolve(&self.theme.section_title)),
            "<?>".fg(self.theme.primary_color).bold(),
            " Quit ".fg(self.theme.resolve(&self.theme.section_title)),
            "<^C> ".fg(self.theme.primary_color).bold(),
        ]);
        let widths = [
            Constraint::Length(items.len().to_string().len() as u16 + 2),
            Constraint::Percentage(50), // title and track even width
            Constraint::Percentage(25),
            Constraint::Percentage(25),
            Constraint::Length(1),
            Constraint::Length(1),
            Constraint::Length(1),
            Constraint::Length(5),
            Constraint::Length(10),
        ];

        if self.playlist_tracks.is_empty() {
            let message_paragraph = Paragraph::new(if self.state.current_playlist.id.is_empty() {
                "jellyfin-tui".to_string()
            } else {
                "No tracks in the current playlist".to_string()
            })
            .fg(self.theme.resolve(&self.theme.foreground))
            .block(
                track_block
                    .title(Line::from("Tracks").fg(tracks_title_color).left_aligned())
                    .fg(self.theme.resolve(&self.theme.foreground))
                    .padding(Padding::new(0, 0, center[0].height / 2, 0))
                    .title_bottom(track_instructions.alignment(Alignment::Center)),
            )
            .wrap(Wrap { trim: false })
            .alignment(Alignment::Center);
            frame.render_widget(message_paragraph, center[0]);
        } else {
            let items_len = items.len();
            let totaltime = self.state.current_playlist.run_time_ticks / 10_000_000;
            let seconds = totaltime % 60;
            let minutes = (totaltime / 60) % 60;
            let hours = totaltime / 60 / 60;
            let hours_optional_text = match hours {
                0 => String::from(""),
                _ => format!("{}:", hours),
            };
            let duration = format!("{}{:02}:{:02}", hours_optional_text, minutes, seconds);

            let table = Table::new(items, widths)
                .block(
                    if self.state.playlist_tracks_search_term.is_empty()
                        && !self.state.current_playlist.name.is_empty()
                    {
                        track_block
                            .title(Line::from(self.state.current_playlist.name.to_string()).fg(tracks_title_color).left_aligned())
                            .title_top(
                                Line::from(format!(
                                    "({} tracks - {})",
                                    self.playlist_tracks.len(),
                                    duration
                                )).fg(tracks_title_color)
                                .right_aligned(),
                            )
                            .title_top(
                                Line::from(
                                    if self.playlist_incomplete {
                                        format!("{} Fetching remaining tracks", &self.spinner_stages[self.spinner])
                                    } else { "".into() }
                                ).fg(self.theme.resolve(&self.theme.section_title)).centered()
                            )
                            .title_bottom(track_instructions.alignment(Alignment::Center))
                    } else {
                        track_block
                            .title(
                                Line::from(format!("Matching: {}", self.state.playlist_tracks_search_term))
                                    .fg(tracks_title_color)
                            )
                            .title_top(
                                Line::from(format!("({} tracks)", items_len)).fg(tracks_title_color).right_aligned()
                            )
                            .title_bottom(track_instructions.alignment(Alignment::Center))
                    },
                )
                .row_highlight_style(track_highlight_style)
                .highlight_symbol(">>")
                .style(Style::default().bg(self.theme.resolve_opt(&self.theme.background).unwrap_or(Color::Reset)))
                .header(
                    Row::new(vec![
                        "No.", "Title", "Artist", "Album",  "⇊", "♥", "♪", "Plays", "Duration",
                    ])
                    .style(Style::new().bold().fg(self.theme.resolve(&self.theme.foreground)))
                    .bottom_margin(0),
                );
            frame.render_widget(Clear, center[0]);
            frame.render_stateful_widget(table, center[0], &mut self.state.selected_playlist_track);
        }

        if self.locally_searching {
            let searching_instructions = Line::from(vec![
                " Confirm ".fg(self.theme.resolve(&self.theme.section_title)),
                "<Enter>".fg(self.theme.primary_color).bold(),
                " Clear and keep selection ".fg(self.theme.resolve(&self.theme.section_title)),
                "<Esc> ".fg(self.theme.primary_color).bold(),
            ]);
            if self.state.active_section == ActiveSection::Tracks {
                frame.render_widget(
                    Block::default()
                        .borders(Borders::ALL)
                        .title(format!(
                            "Searching: {}",
                            self.state.playlist_tracks_search_term
                        ))
                        .title_bottom(searching_instructions.alignment(Alignment::Center))
                        .border_style(self.theme.primary_color),
                    center[0],
                );
            }
            if self.state.active_section == ActiveSection::List {
                frame.render_widget(
                    Block::default()
                        .borders(Borders::ALL)
                        .title(format!("Searching: {}", self.state.playlists_search_term))
                        .border_style(self.theme.primary_color),
                    left[0],
                );
            }
        }

        helpers::render_scrollbar(
            frame, center[0],
            &mut self.state.playlist_tracks_scroll_state,
            &self.theme
        );

        self.render_player(frame, &center);
        self.render_library_right(frame, right);

        self.create_popup(frame);
    }
}<|MERGE_RESOLUTION|>--- conflicted
+++ resolved
@@ -348,13 +348,9 @@
                 let mut title = vec![];
                 let mut last_end = 0;
                 let color = if track.id == self.active_song_id {
-<<<<<<< HEAD
                     self.theme.primary_color
-=======
-                    self.primary_color
                 } else if track.disliked {
-                    Color::DarkGray
->>>>>>> 94a3479b
+                    self.theme.resolve(&self.theme.foreground_dim)
                 } else {
                     self.theme.resolve(&self.theme.foreground)
                 };
@@ -427,13 +423,9 @@
                     )),
                 ])
                 .style(if track.id == self.active_song_id {
-<<<<<<< HEAD
                     Style::default().fg(self.theme.primary_color).italic()
-=======
-                    Style::default().fg(self.primary_color).italic()
                 } else if track.disliked {
-                    Style::default().fg(Color::DarkGray)
->>>>>>> 94a3479b
+                    Style::default().fg(self.theme.resolve(&self.theme.foreground_dim))
                 } else {
                     Style::default().fg(self.theme.resolve(&self.theme.foreground))
                 })
